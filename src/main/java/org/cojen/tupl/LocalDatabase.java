--- conflicted
+++ resolved
@@ -233,13 +233,9 @@
     /*P*/ // final boolean mFullyMapped;
     /*P*/ // ]
 
-<<<<<<< HEAD
     private volatile ExecutorService mSorterExecutor;
 
-    private volatile boolean mClosed;
-=======
     private volatile int mClosed;
->>>>>>> c169a437
     private volatile Throwable mClosedCause;
 
     private static final AtomicIntegerFieldUpdater<LocalDatabase>
