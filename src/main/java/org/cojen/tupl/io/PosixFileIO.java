/*
 *  Copyright (C) 2011-2017 Cojen.org
 *
 *  This program is free software: you can redistribute it and/or modify
 *  it under the terms of the GNU Affero General Public License as
 *  published by the Free Software Foundation, either version 3 of the
 *  License, or (at your option) any later version.
 *
 *  This program is distributed in the hope that it will be useful,
 *  but WITHOUT ANY WARRANTY; without even the implied warranty of
 *  MERCHANTABILITY or FITNESS FOR A PARTICULAR PURPOSE.  See the
 *  GNU Affero General Public License for more details.
 *
 *  You should have received a copy of the GNU Affero General Public License
 *  along with this program.  If not, see <http://www.gnu.org/licenses/>.
 */

package org.cojen.tupl.io;

import java.io.EOFException;
import java.io.File;
import java.io.IOException;

import java.lang.foreign.Arena;
import java.lang.foreign.FunctionDescriptor;
import java.lang.foreign.Linker;
import java.lang.foreign.MemorySegment;
import java.lang.foreign.SymbolLookup;
import java.lang.foreign.ValueLayout;

import java.lang.invoke.MethodHandle;

import java.nio.ByteBuffer;

import java.nio.channels.ClosedChannelException;

import java.util.Arrays;
import java.util.EnumSet;
import java.util.List;

import java.util.function.Supplier;

import org.cojen.tupl.util.LocalPool;

/**
 * 
 *
 * @author Brian S O'Neill
 */
final class PosixFileIO extends AbstractFileIO {
    private static final MethodHandle __errno_location;
    private static final MethodHandle strerror_r;
    private static final MethodHandle open;
    private static final MethodHandle close;
    private static final MethodHandle lseek;
    private static final MethodHandle pread;
    private static final MethodHandle pwrite;
    private static final MethodHandle ftruncate;
    private static final MethodHandle fcntl;
    private static final MethodHandle fsync;
    private static final MethodHandle fdatasync;
    private static final MethodHandle mmap;
    private static final MethodHandle msync;
    private static final MethodHandle munmap;

    static {
        Linker linker = Linker.nativeLinker();
        SymbolLookup lookup = linker.defaultLookup();

        __errno_location = linker.downcallHandle
            (lookup.find("__errno_location").get(),
             FunctionDescriptor.of(ValueLayout.ADDRESS.withTargetLayout(ValueLayout.JAVA_INT)));

        strerror_r = linker.downcallHandle
            (lookup.find("strerror_r").get(),
             FunctionDescriptor.of
             (ValueLayout.JAVA_LONG,
              ValueLayout.JAVA_INT, // errnum
              ValueLayout.ADDRESS,  // bufPtr
              ValueLayout.JAVA_INT) // bufLen
             );

        open = linker.downcallHandle
            (lookup.find("open").get(),
             FunctionDescriptor.of
             (ValueLayout.JAVA_INT,
              ValueLayout.ADDRESS,  // pathPtr
              ValueLayout.JAVA_INT) // oflags
             );

        close = linker.downcallHandle
            (lookup.find("close").get(),
             FunctionDescriptor.of(ValueLayout.JAVA_INT, ValueLayout.JAVA_INT));

        lseek = linker.downcallHandle
            (lookup.find("lseek").get(),
             FunctionDescriptor.of
             (ValueLayout.JAVA_LONG,
              ValueLayout.JAVA_INT,  // fd
              ValueLayout.JAVA_LONG, // offset
              ValueLayout.JAVA_INT)  // whence
             );

        pread = linker.downcallHandle
            (lookup.find("pread").get(),
             FunctionDescriptor.of
             (ValueLayout.JAVA_INT,
              ValueLayout.JAVA_INT,  // fd
              ValueLayout.JAVA_LONG, // bufPtr
              ValueLayout.JAVA_INT,  // count
              ValueLayout.JAVA_LONG) // offset
             );

        pwrite = linker.downcallHandle
            (lookup.find("pwrite").get(),
             FunctionDescriptor.of
             (ValueLayout.JAVA_INT,
              ValueLayout.JAVA_INT,  // fd
              ValueLayout.JAVA_LONG, // bufPtr
              ValueLayout.JAVA_INT,  // count
              ValueLayout.JAVA_LONG) // offset
             );

        ftruncate = linker.downcallHandle
            (lookup.find("ftruncate").get(),
             FunctionDescriptor.of
             (ValueLayout.JAVA_INT,
              ValueLayout.JAVA_INT,  // fd
              ValueLayout.JAVA_LONG) // length
             );

        fcntl = linker.downcallHandle
            (lookup.find("fcntl").get(),
             FunctionDescriptor.of
             (ValueLayout.JAVA_INT,
              ValueLayout.JAVA_INT, // fd
              ValueLayout.JAVA_INT) // cmd
             );

        fsync = linker.downcallHandle
            (lookup.find("fsync").get(),
             FunctionDescriptor.of(ValueLayout.JAVA_INT, ValueLayout.JAVA_INT));

        fdatasync = linker.downcallHandle
            (lookup.find("fdatasync").get(),
             FunctionDescriptor.of(ValueLayout.JAVA_INT, ValueLayout.JAVA_INT));

        mmap = linker.downcallHandle
            (lookup.find("mmap").get(),
             FunctionDescriptor.of
             (ValueLayout.JAVA_LONG,
              ValueLayout.JAVA_LONG, // addr
              ValueLayout.JAVA_LONG, // length
              ValueLayout.JAVA_INT,  // prot
              ValueLayout.JAVA_INT,  // flags
              ValueLayout.JAVA_INT,  // fd
              ValueLayout.JAVA_LONG) // offset
             );

        msync = linker.downcallHandle
            (lookup.find("msync").get(),
             FunctionDescriptor.of
             (ValueLayout.JAVA_INT,
              ValueLayout.JAVA_LONG, // addr
              ValueLayout.JAVA_LONG, // length
              ValueLayout.JAVA_INT)  // flags
             );

        munmap = linker.downcallHandle
            (lookup.find("munmap").get(),
             FunctionDescriptor.of
             (ValueLayout.JAVA_INT,
              ValueLayout.JAVA_LONG, // addr
              ValueLayout.JAVA_LONG) // length
             );

        // Invoke this early in case additional classes need to be loaded. The error is
        // clobbered when the JVM makes additional system calls.
        errno();
    }

    private static final int REOPEN_NON_DURABLE = 1, REOPEN_SYNC_IO = 2, REOPEN_DIRECT_IO = 4;

    private static final int MAX_POOL_SIZE = -4; // 4 * number of available processors

    static final boolean OSX;

    static {
        String osName = System.getProperty("os.name");
        OSX = osName.startsWith("Mac") || osName.startsWith("Darwin");
    }

    private final File mFile;
    private final int mReopenOptions;

    private final LocalPool<MsRef> mMsRefPool;

    private final boolean mReadahead;
    private final boolean mCloseDontNeed;

    private int mFileDescriptor;

    PosixFileIO(File file, EnumSet<OpenOption> options) throws IOException {
        super(options);

        mFile = file;

        if (options.contains(OpenOption.NON_DURABLE)) {
            mReopenOptions = REOPEN_NON_DURABLE;
        } else {
            int reopenOpts = 0;
            if (options.contains(OpenOption.SYNC_IO)) {
                reopenOpts |= REOPEN_SYNC_IO;
            }
            if (options.contains(OpenOption.DIRECT_IO)) {
                reopenOpts |= REOPEN_DIRECT_IO;
            }
            mReopenOptions = reopenOpts;
            if (options.contains(OpenOption.CREATE)) {
                new JavaFileIO(file, options, 1, false).close();
            }
        }
        mReadahead = options.contains(OpenOption.READAHEAD);
        mCloseDontNeed = options.contains(OpenOption.CLOSE_DONTNEED);

        mAccessLock.acquireExclusive();
        try {
            mFileDescriptor = openFd(file, options);
        } finally {
            mAccessLock.releaseExclusive();
        }

        mMsRefPool = new LocalPool<>(null, MAX_POOL_SIZE);

        if (options.contains(OpenOption.MAPPED)) {
            map();
        }

        if (options.contains(OpenOption.CREATE)) {
            dirSync(file);
        }
    }

    @Override
    public boolean isDirectIO() {
        return (mReopenOptions & REOPEN_DIRECT_IO) != 0;
    }

    @Override
    protected final File file() {
        return mFile;
    }

    @Override
    protected long doLength() throws IOException {
        return lseekEndFd(fd(), 0);
    }

    @Override
    protected void doSetLength(long length) throws IOException {
        ftruncateFd(fd(), length);
    }

    @Override
    protected void doRead(long pos, byte[] buf, int offset, int length) throws IOException {
        LocalPool.Entry<MsRef> e = msRefEntry(length);
        try {
            MemorySegment ms = e.get().mMemorySegment;
            preadFd(fd(), ms.address(), length, pos);
            MemorySegment.copy(ms, ValueLayout.JAVA_BYTE, 0, buf, offset, length);
        } finally {
            e.release();
        }
    }

    @Override
    protected void doRead(long pos, long ptr, int length) throws IOException {
        preadFd(fd(), ptr, length, pos);
    }

    @Override
    protected void doWrite(long pos, byte[] buf, int offset, int length) throws IOException {
        LocalPool.Entry<MsRef> e = msRefEntry(length);
        try {
            MemorySegment ms = e.get().mMemorySegment;
            MemorySegment.copy(buf, offset, ms, ValueLayout.JAVA_BYTE, 0, length);
            pwriteFd(fd(), ms.address(), length, pos);
        } finally {
            e.release();
        }
    }

    @Override
    protected void doWrite(long pos, long ptr, int length) throws IOException {
        pwriteFd(fd(), ptr, length, pos);
    }

    @Override
    protected Mapping openMapping(boolean readOnly, long pos, int size) throws IOException {
        if (mReadahead) {
            // Apply readahead only when this file is mapped to prevent unnecessary memory churn.
            fadvise(mFileDescriptor, pos, size, 3); // 3 = POSIX_FADV_WILLNEED
        }
        return new PosixMapping(mFileDescriptor, readOnly, pos, size);
    }

    @Override
    protected void reopen() throws IOException {
        closeFd(fd());

        EnumSet<OpenOption> options = EnumSet.noneOf(OpenOption.class);
        if (isReadOnly()) {
            options.add(OpenOption.READ_ONLY);
        }
        if ((mReopenOptions & REOPEN_SYNC_IO) != 0) {
            options.add(OpenOption.SYNC_IO);
        }
        if ((mReopenOptions & REOPEN_NON_DURABLE) != 0) {
            options.add(OpenOption.NON_DURABLE);
        }
        if ((mReopenOptions & REOPEN_DIRECT_IO) != 0) {
            options.add(OpenOption.DIRECT_IO);
        }

        mFileDescriptor = openFd(mFile, options);
    }

    @Override
    protected void doSync(boolean metadata) throws IOException {
        int fd = fd();
        if (metadata) {
            fsyncFd(fd);
        } else {
            fdatasyncFd(fd);
        }
    }

    @Override
    public void close(Throwable cause) throws IOException {
        int fd;

        mAccessLock.acquireExclusive();
        try {
            fd = mFileDescriptor;
            if (fd == 0) {
                return;
            }
            mCause = cause;
            mFileDescriptor = 0;
        } finally {
            mAccessLock.releaseExclusive();
        }

        IOException ex = null;
        try {
            unmap(false);
        } catch (IOException e) {
            ex = e;
        }

        if (mCloseDontNeed) {
            // Hint to the kernel that it can release pages associated with this
            // file. It is free to ignore our advice, but generally helps
            // prevent filling up the page cache with useless data. On numa
            // machines page cache pollution can cause unnecessary trashing.
            
            // Using length of 0 means to apply the hint from the offset to EOF.
            fadvise(fd, 0, 0, 4); // 4 = POSIX_FADV_DONTNEED
        }

        try {
            closeFd(fd);
        } catch (IOException e) {
            Utils.suppress(e, ex);
            throw e;
        }

        clearMsRefPool(mMsRefPool);
    }

    private LocalPool.Entry<MsRef> msRefEntry(int size) {
        return msRefEntry(mMsRefPool, size);
    }

    private static LocalPool.Entry<MsRef> msRefEntry(LocalPool<MsRef> pool, int size) {
        LocalPool.Entry<MsRef> e = pool.access();
        try {
            MsRef ref = e.get();
            if (ref == null) {
                e.replace(new MsRef(size));
            } else {
                MemorySegment ms = ref.mMemorySegment;
                if (ms.byteSize() < size) {
                    e.replace(new MsRef(size));
                    ref.mArena.close();
                }
            }
            return e;
        } catch (Throwable ex) {
            e.release();
            throw ex;
        }
    }

    private static void clearMsRefPool(LocalPool<MsRef> pool) {
        pool.clear(ref -> ref.mArena.close());
    }

    static class MsRef {
        final Arena mArena;
        final MemorySegment mMemorySegment;

        MsRef(int size) {
            mArena = Arena.ofShared();
            mMemorySegment = mArena.allocate(size, OS_PAGE_SIZE);
        }
    }

<<<<<<< HEAD
    private static class MsRefAllocator implements Supplier<MsRef> {
        private final int mSize;

        MsRefAllocator(int size) {
            mSize = size;
        }

        @Override
        public MsRef get() {
            return new MsRef(mSize);
        }
    }

=======
>>>>>>> e31e094a
    // Caller must hold mAccessLock.
    private int fd() throws IOException {
        int fd = mFileDescriptor;
        if (fd == 0) {
            var ex = new ClosedChannelException();
            ex.initCause(mCause);
            throw ex;
        }
        return fd;
    }

    static IOException lastErrorToException() {
        return new IOException(errorMessage(errno()));
    }

    static IOException lastErrorToException(long offset) {
        return new IOException(errorMessage(errno()) + ": offset=" + offset);
    }

    static int errno() {
        MemorySegment addr;
        try {
            addr = (MemorySegment) __errno_location.invokeExact();
        } catch (Throwable e) {
            throw Utils.rethrow(e);
        }
        return addr.get(ValueLayout.JAVA_INT, 0);
    }
 
    static String errorMessage(int errorId) {
        try (Arena a = Arena.ofConfined()) {
            int bufLen = 200;
            MemorySegment bufPtr = a.allocate(bufLen);

            long result = (long) strerror_r.invokeExact(errorId, bufPtr, bufLen);
            if (result != -1 && result != 22 && result != 34) { // !EINVAL && !ERANGE
                MemorySegment resultPtr = result == 0 ? bufPtr
                    : MemorySegment.ofAddress(result).reinterpret(bufLen);
                return resultPtr.getUtf8String(0);
            }

            return "Error " + errorId;
        } catch (Throwable e) {
            throw Utils.rethrow(e);
        }
    }

    /**
     * @return fd
     */
    static int openFd(File file, EnumSet<OpenOption> options) throws IOException {
        String path = file.getPath();

        // Select O_RDONLY or O_RDWR.
        int flags = 0;
        if (!options.contains(OpenOption.READ_ONLY)) {
            flags |= 2;
        }

        int fd;

        if (options.contains(OpenOption.NON_DURABLE)) {
            if (options.contains(OpenOption.CREATE)) {
                flags |= 0100; // O_CREAT
            }
            int mode = 0600;
            fd = RT.shm_open(path, flags, mode);
        } else {
            if (options.contains(OpenOption.SYNC_IO)) {
                flags |= 010000;
            }
            if (options.contains(OpenOption.DIRECT_IO)) {
                flags |= 040000;
            }
            try (Arena a = Arena.ofConfined()) {
                MemorySegment pathPtr = a.allocateUtf8String(path);
                fd = (int) open.invokeExact(pathPtr, flags);
            } catch (Throwable e) {
                throw Utils.rethrow(e);
            }
            if (fd == -1) {
                throw lastErrorToException();
            }
        }

        if (options.contains(OpenOption.RANDOM_ACCESS)) {
            try {
                fadvise(fd, 0, 0, 1); // 1 = POSIX_FADV_RANDOM
            } catch (Throwable e) {
                try {
                    closeFd(fd);
                } catch (IOException e2) {
                    Utils.suppress(e, e2);
                }
                throw e;
            }
        }

        return fd;
    }

    static void closeFd(int fd) throws IOException {
        int result;
        try {
            result = (int) close.invokeExact(fd);
        } catch (Throwable e) {
            throw Utils.rethrow(e);
        }
        if (result == -1) {
            throw lastErrorToException();
        }
    }

    static long lseekSetFd(int fd, long fileOffset) throws IOException {
        return lseekFd(fd, fileOffset, 0); // SEEK_SET
    }

    static long lseekCurFd(int fd, long fileOffset) throws IOException {
        return lseekFd(fd, fileOffset, 1); // SEEK_CUR
    }

    static long lseekEndFd(int fd, long fileOffset) throws IOException {
        return lseekFd(fd, fileOffset, 2); // SEEK_END
    }

    static long lseekFd(int fd, long fileOffset, int whence) throws IOException {
        long result;
        try {
            result = (long) lseek.invokeExact(fd, fileOffset, whence);
        } catch (Throwable e) {
            throw Utils.rethrow(e);
        }
        if (result == -1) {
            throw lastErrorToException(fileOffset);
        }
        return result;
    }

    static void preadFd(int fd, long bufPtr, int length, long fileOffset) throws IOException {
        while (true) {
            int amt;
            try {
                amt = (int) pread.invokeExact(fd, bufPtr, length, fileOffset);
            } catch (Throwable e) {
                throw Utils.rethrow(e);
            }
            if (amt <= 0) {
                if (amt < 0) {
                    throw lastErrorToException(fileOffset);
                }
                if (length > 0) {
                    throw new EOFException("Attempt to read past end of file: " + fileOffset);
                }
                return;
            }
            length -= amt;
            if (length <= 0) {
                return;
            }
            bufPtr += amt;
            fileOffset += amt;
        }
    }

    static void pwriteFd(int fd, long bufPtr, int length, long fileOffset) throws IOException {
        while (true) {
            int amt;
            try {
                amt = (int) pwrite.invokeExact(fd, bufPtr, length, fileOffset);
            } catch (Throwable e) {
                throw Utils.rethrow(e);
            }
            if (amt < 0) {
                throw lastErrorToException(fileOffset);
            }
            length -= amt;
            if (length <= 0) {
                return;
            }
            bufPtr += amt;
            fileOffset += amt;
        }
    }

    static void ftruncateFd(int fd, long length) throws IOException {
        int result;
        try {
            result = (int) ftruncate.invokeExact(fd, length);
        } catch (Throwable e) {
            throw Utils.rethrow(e);
        }
        if (result == -1) {
            throw lastErrorToException();
        }
    }

    static void fsyncFd(int fd) throws IOException {
        int result;
        try {
            if (OSX) {
                result = (int) fcntl.invokeExact(fd, 51); // F_FULLFSYNC
            } else {
                result = (int) fsync.invokeExact(fd);
            }
        } catch (Throwable e) {
            throw Utils.rethrow(e);
        }
        if (result == -1) {
            throw lastErrorToException();
        }
    }

    static void fdatasyncFd(int fd) throws IOException {
        int result;
        try {
            if (OSX) {
                result = (int) fcntl.invokeExact(fd, 51); // F_FULLFSYNC
            } else {
                result = (int) fdatasync.invokeExact(fd);
            }
        } catch (Throwable e) {
            throw Utils.rethrow(e);
        }
        if (result == -1) {
            throw lastErrorToException();
        }
    }

    static void fadvise(int fd, long offset, long length, int advice) throws IOException {
        platform().fadvise(fd, offset, length, advice);
    }

    static long mmapFd(long length, int prot, int flags, int fd, long offset) throws IOException {
        long ptr;
        try {
            ptr = (long) mmap.invokeExact(0L, length, prot, flags, fd, offset);
        } catch (Throwable e) {
            throw Utils.rethrow(e);
        }
        if (ptr == -1) {
            throw lastErrorToException(offset);
        }
        return ptr;
    }

    static void msyncPtr(long ptr, long length) throws IOException {
        long endPtr = ptr + length;
        ptr = (ptr / OS_PAGE_SIZE) * OS_PAGE_SIZE;
        int result;
        try {
            result = (int) msync.invokeExact(ptr, endPtr - ptr, 4); // flags = MS_SYNC
        } catch (Throwable e) {
            throw Utils.rethrow(e);
        }
        if (result == -1) {
            throw lastErrorToException();
        }
    }

    static void munmapPtr(long ptr, long length) throws IOException {
        int result;
        try {
            result = (int) munmap.invokeExact(ptr, length);
        } catch (Throwable e) {
            throw Utils.rethrow(e);
        }
        if (result == -1) {
            throw lastErrorToException();
        }
    }

    @Override
    protected boolean shouldPreallocate(LengthOption option) {
        return option == LengthOption.PREALLOCATE_ALWAYS
            || (option == LengthOption.PREALLOCATE_OPTIONAL && platform() != NullIO.INSTANCE);
    }

    @Override
    protected void doPreallocate(long pos, long length) throws IOException {
        PlatformIO platform = platform();
        if (platform == NullIO.INSTANCE) {
            // Don't have fallocate (or equivalent). Use default non-destructive zero-fill behavior.
            super.doPreallocate(pos, length);
            return;
        } 

        // Uses posix_fallocate call to quickly allocate blocks and mark them as uninitialized. 
        // If the filesystem supports fallocate then this requires no I/O to the data blocks, 
        // and is much faster than zero-filling the file, which is the fallback behavior. 
        // Since linux 2.6.31 fallocate is supported by at least btrfs, ext4, ocfs2, and 
        // xfs filesystems. Ext4 on Linux 4.2.0 takes ~30 microseconds to fallocate 64MB,
        // compared to 27 milliseconds to zero-fill that same amount.
        platform.fallocate(fd(), pos, length);
    }

    /** Platform specific helper. */
    private static abstract class PlatformIO {
        abstract void fallocate(int fd, long pos, long length) throws IOException;

        abstract void fadvise(int fd, long offset, long length, int advice) throws IOException;
    }

    /** No-op helper. */
    private static class NullIO extends PlatformIO {
        static final NullIO INSTANCE = new NullIO();

        @Override
        void fallocate(int fd, long pos, long length) throws IOException {
        }

        @Override
        void fadvise(int fd, long offset, long length, int advice) throws IOException {
        }
    }

    /** Default POSIX I/O calls. */
    private static class DefaultIO extends PlatformIO {
        private static final MethodHandle posix_fallocate;
        private static final MethodHandle posix_fadvise;

        static {
            Linker linker = Linker.nativeLinker();
            SymbolLookup lookup = linker.defaultLookup();

            posix_fallocate = linker.downcallHandle
                (lookup.find("posix_fallocate").get(),
                 FunctionDescriptor.of
                 (ValueLayout.JAVA_INT,
                  ValueLayout.JAVA_INT,  // fd
                  ValueLayout.JAVA_LONG, // offset
                  ValueLayout.JAVA_LONG) // len
                 );

            posix_fadvise = linker.downcallHandle
                (lookup.find("posix_fadvise").get(),
                 FunctionDescriptor.of
                 (ValueLayout.JAVA_INT,
                  ValueLayout.JAVA_INT,  // fd
                  ValueLayout.JAVA_LONG, // offset
                  ValueLayout.JAVA_LONG, // len
                  ValueLayout.JAVA_INT)  // advice
                 );
        }

        @Override
        void fallocate(int fd, long offset, long len) throws IOException {
            int result;
            try {
                result = (int) posix_fallocate.invokeExact(fd, offset, len);
            } catch (Throwable e) {
                throw Utils.rethrow(e);
            }
            if (result != 0) {
                // Note: the system call above does not set errno.
                throw new IOException(errorMessage(result));
            }
        }

        @Override
        void fadvise(int fd, long offset, long len, int advice) throws IOException {
            int result;
            try {
                result = (int) posix_fadvise.invokeExact(fd, offset, len, advice);
            } catch (Throwable e) {
                throw Utils.rethrow(e);
            }
            if (result != 0) {
                throw new IOException(errorMessage(result));
            }
        }
    }

    /** Accounts for OSX not supporting some I/O operations. */
    public static class PlatformHolder {
        public static final PlatformIO INSTANCE;
        static {
            PlatformIO inst;
            if (OSX) {
                inst = NullIO.INSTANCE;
            } else {
                try {
                    inst = new DefaultIO();
                } catch (UnsatisfiedLinkError e) {
                    inst = NullIO.INSTANCE;
                }
            }
            INSTANCE = inst;
        }
    }

    private static PlatformIO platform() {
        return PlatformHolder.INSTANCE;
    }

    static class RT {
        private static final MethodHandle shm_open;

        static {
            Linker linker = Linker.nativeLinker();
            SymbolLookup lookup = SymbolLookup.libraryLookup("librt.so", Arena.global());

            shm_open = linker.downcallHandle
                (lookup.find("shm_open").get(),
                 FunctionDescriptor.of
                 (ValueLayout.JAVA_INT,
                  ValueLayout.ADDRESS,  // pathPtr
                  ValueLayout.JAVA_INT, // oflags
                  ValueLayout.JAVA_INT) // mode
                 );
        }

        static int shm_open(String path, int oflag, int mode) throws IOException {
            int fd;
            try (Arena a = Arena.ofConfined()) {
                MemorySegment pathPtr = a.allocateUtf8String(path);
                fd = (int) shm_open.invokeExact(pathPtr, oflag, mode);
            } catch (Throwable e) {
                throw Utils.rethrow(e);
            }
            if (fd == -1) {
                throw lastErrorToException();
            }
            return fd;
        }
    }
}<|MERGE_RESOLUTION|>--- conflicted
+++ resolved
@@ -30,15 +30,11 @@
 
 import java.lang.invoke.MethodHandle;
 
-import java.nio.ByteBuffer;
-
 import java.nio.channels.ClosedChannelException;
 
 import java.util.Arrays;
 import java.util.EnumSet;
 import java.util.List;
-
-import java.util.function.Supplier;
 
 import org.cojen.tupl.util.LocalPool;
 
@@ -416,22 +412,6 @@
         }
     }
 
-<<<<<<< HEAD
-    private static class MsRefAllocator implements Supplier<MsRef> {
-        private final int mSize;
-
-        MsRefAllocator(int size) {
-            mSize = size;
-        }
-
-        @Override
-        public MsRef get() {
-            return new MsRef(mSize);
-        }
-    }
-
-=======
->>>>>>> e31e094a
     // Caller must hold mAccessLock.
     private int fd() throws IOException {
         int fd = mFileDescriptor;
