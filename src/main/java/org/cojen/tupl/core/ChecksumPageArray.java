--- conflicted
+++ resolved
@@ -260,11 +260,7 @@
             } else {
                 // Assume that the caller has provided a buffer sized to match the direct page.
                 mSource.readPage(index, dst, offset, mAbsPageSize);
-<<<<<<< HEAD
-                int actualChecksum = Utils.decodeIntLE(dst, offset + length);
-=======
-                int storedChecksum = Utils.decodeIntLE(dst, offset + mAbsPageSize - 4);
->>>>>>> 021e7f3b
+                int storedChecksum = Utils.decodeIntLE(dst, offset + length);
                 Checksum checksum = checksum();
                 checksum.reset();
                 checksum.update(dst, offset, length);
@@ -282,23 +278,14 @@
                 }
             } else {
                 // Assume that the caller has provided a buffer sized to match the direct page.
-<<<<<<< HEAD
                 int pageSize = mAbsPageSize;
                 mSource.readPage(index, dstPtr, offset, pageSize);
                 MemorySegment ms = MemorySegment.ofAddress(dstPtr + offset).reinterpret(pageSize);
-                int actualChecksum = ms.get(INT_LE, length);
+                int storedChecksum = ms.get(INT_LE, length);
                 Checksum checksum = checksum();
                 checksum.reset();
                 checksum.update(ms.asByteBuffer().limit(length));
-                check(index, actualChecksum, checksum);
-=======
-                mSource.readPage(index, dstPtr, offset, mAbsPageSize);
-                int storedChecksum = UNSAFE.getInt(dstPtr + offset + mAbsPageSize - 4);
-                Checksum checksum = checksum();
-                checksum.reset();
-                checksum.update(DirectAccess.ref(dstPtr + offset, length));
                 check(index, storedChecksum, checksum);
->>>>>>> 021e7f3b
             }
         }
 
