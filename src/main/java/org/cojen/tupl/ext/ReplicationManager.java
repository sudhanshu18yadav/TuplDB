--- conflicted
+++ resolved
@@ -125,11 +125,7 @@
          * @param len message length
          * @param commitPos highest transaction commit position; pass 0 if nothing changed
          * @return potential log confirmation position, or -1 if not leader
-<<<<<<< HEAD
-         * @throws IllegalArgumentException if commit is greater than len
-=======
          * @throws IllegalArgumentException if commitPos is negative
->>>>>>> eb89cf43
          */
         long write(byte[] b, int off, int len, long commitPos) throws IOException;
 
