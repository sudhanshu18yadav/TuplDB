--- conflicted
+++ resolved
@@ -4049,7 +4049,6 @@
     }
 
     /**
-<<<<<<< HEAD
      * Split leaf to an empty right node. Intended for preparing an empty tree for use by
      * TreeMerger. Caller must hold shared commit lock.
      */
@@ -4175,7 +4174,9 @@
         } finally {
             shared.release();
         }
-=======
+    }
+
+    /**
      * @param txn non-null
      */
     private void doUnregister(LocalTransaction txn, long cursorId) {
@@ -4203,7 +4204,6 @@
         }
 
         mCursorId = 0;
->>>>>>> 08bfa057
     }
 
     final int height() {
