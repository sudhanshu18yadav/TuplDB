--- conflicted
+++ resolved
@@ -91,16 +91,10 @@
     static final int PLAIN = 0b00, DOUBLE_CHECK = 0b01,
         FOR_UPDATE = 0b10, FOR_UPDATE_DOUBLE_CHECK = FOR_UPDATE | DOUBLE_CHECK;
 
-<<<<<<< HEAD
-    private final MultiCache<String, ScanControllerFactory<R>, QuerySpec> mFilterFactoryCache;
-
     // Short lived helper, used by QueryCache.
     private record ParsedQuery(String queryStr, RelationExpr expr) { }
 
     class QueryCache extends SoftCache<Object, QueryLauncher<R>, ParsedQuery> {
-=======
-    class QueryCache extends SoftCache<String, QueryLauncher<R>, QuerySpec> {
->>>>>>> 1c9c3f98
         @Override
         public QueryLauncher<R> newValue(Object queryOrKey, ParsedQuery pq) {
             if (queryOrKey instanceof TupleKey) {
