--- conflicted
+++ resolved
@@ -156,11 +156,7 @@
         }
 
         @Override
-<<<<<<< HEAD
-        public iff validate(List<Expr> args, Map<String, Expr> namedArgs,
-=======
-        public iif validate(Type[] argTypes, Map<String, Type> namedArgTypes,
->>>>>>> f097dc69
+        public iif validate(List<Expr> args, Map<String, Expr> namedArgs,
                             Consumer<String> reason)
         {
             if (!checkNumArgs(3, 3, args.size(), reason)) {
